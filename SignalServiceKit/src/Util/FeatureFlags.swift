//
//  Copyright (c) 2019 Open Whisper Systems. All rights reserved.
//

import Foundation

enum FeatureBuild: Int {
    case dev
    case internalPreview
    case qa
    case beta
    case production
}

extension FeatureBuild {
    func includes(_ level: FeatureBuild) -> Bool {
        return self.rawValue <= level.rawValue
    }
}

let build: FeatureBuild = OWSIsDebugBuild() ? .dev : .beta

// MARK: -

@objc
public enum StorageMode: Int {
    // Only use YDB.  This should be used in production until we ship
    // the YDB-to-GRDB migration.
    case ydb
    // Use GRDB, migrating if possible on every launch.
    // If no YDB database exists, a throwaway db is not used.
    //
    // Supercedes grdbMigratesFreshDBEveryLaunch.
    case grdbThrowawayIfMigrating
    // Use GRDB, migrating once if necessary.
    case grdb
    // These modes can be used while running tests.
    // They are more permissive than the release modes.
    //
    // The build shepherd should be running the test
    // suites in .ydbTests and .grdbTests modes before each release.
    case ydbTests
    case grdbTests
}

// MARK: -

extension StorageMode: CustomStringConvertible {
    public var description: String {
        switch self {
        case .ydb:
            return ".ydb"
        case .grdbThrowawayIfMigrating:
            return ".grdbThrowawayIfMigrating"
        case .grdb:
            return ".grdb"
        case .ydbTests:
            return ".ydbTests"
        case .grdbTests:
            return ".grdbTests"
        default:
            owsFailDebug("unexpected StorageMode: \(self)")
            return ".unknown"
        }
    }
}

// MARK: -

@objc
public enum StorageModeStrictness: Int {
    // For DEBUG, QA and beta builds only.
    case fail
    // For production
    case failDebug
    // Temporary value to be used until existing issues are resolved.
    case log
}

// MARK: -

/// By centralizing feature flags here and documenting their rollout plan, it's easier to review
/// which feature flags are in play.
@objc(SSKFeatureFlags)
public class FeatureFlags: NSObject {

    @objc
    public static let conversationSearch = false

    @objc
    public static var storageMode: StorageMode {
        if CurrentAppContext().isRunningTests {
            // We should be running the tests using both .ydbTests or .grdbTests.
            return .grdbTests
        } else if build.includes(.dev) {
            return .grdbThrowawayIfMigrating
        } else {
            return .ydb
        }
    }

    // Don't enable this flag in production.
    // At least, not yet.
    @objc
    public static var storageModeStrictness: StorageModeStrictness {
        return build.includes(.beta) ? .fail : .failDebug
    }

    @objc
    public static let preserveYdb = true

    @objc
<<<<<<< HEAD
    public static let uuidCapabilities = !IsUsingProductionService()
=======
    public static var canRevertToYDB: Bool {
        // Only developers should be allowed to use YDB after migrating to GRDB.
        // We don't want to let QA, public beta or production users risk
        // data loss.
        return build == .dev
    }
>>>>>>> 0daaf988

    @objc
    public static var audibleErrorLogging = build.includes(.internalPreview)

    @objc
    public static var storageModeDescription: String {
        return "\(storageMode)"
    }

    @objc
    public static let shouldPadAllOutgoingAttachments = true

    @objc
    public static let stickerReceive = true

    // Don't consult this flag directly; instead consult
    // StickerManager.isStickerSendEnabled.  Sticker sending is
    // auto-enabled once the user receives any sticker content.
    @objc
    public static let stickerSend = build.includes(.qa)

    @objc
    public static let stickerSharing = true

    @objc
    public static let stickerAutoEnable = true

    @objc
    public static let stickerSearch = false

    @objc
    public static let stickerPackOrdering = false

    // Don't enable this flag until the Desktop changes have been in production for a while.
    @objc
    public static let strictSyncTranscriptTimestamps = false

    // This shouldn't be enabled in production until the receive side has been
    // in production for "long enough".
    @objc
    public static let viewOnceSending = build.includes(.qa)

    // Don't enable this flag in production.
    @objc
    public static let strictYDBExtensions = build.includes(.beta)

    // Don't enable this flag in production.
    @objc
    public static let onlyModernNotificationClearance = build.includes(.beta)

    @objc
    public static let registrationLockV2 = !IsUsingProductionService() && build.includes(.dev)

    @objc
    public static var allowUUIDOnlyContacts: Bool {
        // TODO UUID: Remove production check once this rolls out to prod service
        if OWSIsDebugBuild() && !IsUsingProductionService() {
            return true
        } else {
            return false
        }
    }

    @objc
    public static var pinsForEveryone = build.includes(.dev)

    @objc
    public static let useOnlyModernContactDiscovery = !IsUsingProductionService() && build.includes(.dev)

    @objc
    public static let phoneNumberPrivacy = false

    @objc
    public static let socialGraphOnServer = registrationLockV2 && !IsUsingProductionService() && build.includes(.dev)

    @objc
    public static let cameraFirstCaptureFlow = true

    @objc
    public static let complainAboutSlowDBWrites = true

    @objc
    public static let usernames = !IsUsingProductionService() && build.includes(.dev)

    @objc
    public static let messageRequest = build.includes(.qa)

    @objc
    public static let profileDisplayChanges = build.includes(.qa)

    // This can be used to shut down various background operations.
    @objc
    public static let suppressBackgroundActivity = false
}<|MERGE_RESOLUTION|>--- conflicted
+++ resolved
@@ -110,16 +110,15 @@
     public static let preserveYdb = true
 
     @objc
-<<<<<<< HEAD
     public static let uuidCapabilities = !IsUsingProductionService()
-=======
+
+    @objc
     public static var canRevertToYDB: Bool {
         // Only developers should be allowed to use YDB after migrating to GRDB.
         // We don't want to let QA, public beta or production users risk
         // data loss.
         return build == .dev
     }
->>>>>>> 0daaf988
 
     @objc
     public static var audibleErrorLogging = build.includes(.internalPreview)
